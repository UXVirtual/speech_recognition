name: Unit tests

on:
  push:
    branches:
      - master
  pull_request:
    branches:
      - master

jobs:
  build:
    runs-on: ubuntu-latest

    strategy:
      fail-fast: true
      matrix:
        python-version: ["3.7", "3.8", "3.9", "3.10"]
    
    steps:
      - uses: actions/checkout@v3
      - name: Set up Python ${{ matrix.python-version }}
        uses: actions/setup-python@v4
        with:
          python-version: ${{ matrix.python-version }}
      - name: Install build dependencies
        run: |
          sudo apt-get update
          sudo apt-get install --no-install-recommends -y libpulse-dev libasound2-dev
      - name: Install Python dependencies
        run: |
<<<<<<< HEAD
          python -m pip install pocketsphinx
          python -m pip install git+https://github.com/openai/whisper.git
=======
          python -m pip install 'pocketsphinx<5'
>>>>>>> cafe8e95
          python -m pip install .
      - name: Test with unittest
        run: |
          python -m unittest discover --verbose<|MERGE_RESOLUTION|>--- conflicted
+++ resolved
@@ -29,12 +29,8 @@
           sudo apt-get install --no-install-recommends -y libpulse-dev libasound2-dev
       - name: Install Python dependencies
         run: |
-<<<<<<< HEAD
-          python -m pip install pocketsphinx
+          python -m pip install 'pocketsphinx<5'
           python -m pip install git+https://github.com/openai/whisper.git
-=======
-          python -m pip install 'pocketsphinx<5'
->>>>>>> cafe8e95
           python -m pip install .
       - name: Test with unittest
         run: |
